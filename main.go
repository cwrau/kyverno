package main

import (
	"flag"

	"github.com/golang/glog"
	clientNew "github.com/nirmata/kyverno/pkg/clientNew/clientset/versioned"
	kyvernoinformer "github.com/nirmata/kyverno/pkg/clientNew/informers/externalversions"
	"github.com/nirmata/kyverno/pkg/config"
	client "github.com/nirmata/kyverno/pkg/dclient"
	event "github.com/nirmata/kyverno/pkg/event"
	"github.com/nirmata/kyverno/pkg/policy"
	"github.com/nirmata/kyverno/pkg/policyviolation"
	"github.com/nirmata/kyverno/pkg/webhooks"
	"k8s.io/sample-controller/pkg/signals"
)

var (
	kubeconfig        string
	serverIP          string
	filterK8Resources string
	cpu               bool
	memory            bool
	webhookTimeout    int
)

func main() {
	defer glog.Flush()
	printVersionInfo()
<<<<<<< HEAD
	prof = enableProfiling(cpu, memory)

=======

	// CLIENT CONFIG
>>>>>>> aed0ed0d
	clientConfig, err := createClientConfig(kubeconfig)
	if err != nil {
		glog.Fatalf("Error building kubeconfig: %v\n", err)
	}

	// KYVENO CRD CLIENT
	// access CRD resources
	//		- Policy
	//		- PolicyViolation
	pclient, err := clientNew.NewForConfig(clientConfig)
	if err != nil {
		glog.Fatalf("Error creating client: %v\n", err)
	}
	// DYNAMIC CLIENT
	// - client for all registered resources
	client, err := client.NewClient(clientConfig)
	if err != nil {
		glog.Fatalf("Error creating client: %v\n", err)
	}

	// KYVERNO CRD INFORMER
	// watches CRD resources:
	//		- Policy
	//		- PolicyVolation
	// - cache resync time: 30 seconds
	pInformer := kyvernoinformer.NewSharedInformerFactoryWithOptions(pclient, 30)
	// EVENT GENERATOR
	// - generate event with retry
	egen := event.NewEventGenerator(client, pInformer.Kyverno().V1alpha1().Policies())

	// POLICY CONTROLLER
	// - reconciliation policy and policy violation
	// - process policy on existing resources
	// - status: violation count

	pc, err := policy.NewPolicyController(pclient, client, pInformer.Kyverno().V1alpha1().Policies(), pInformer.Kyverno().V1alpha1().PolicyViolations(), egen)
	if err != nil {
		glog.Fatalf("error creating policy controller: %v\n", err)
	}

<<<<<<< HEAD
	webhookRegistrationClient, err := webhooks.NewWebhookRegistrationClient(clientConfig, client, serverIP, int32(webhookTimeout))
	if err != nil {
		glog.Fatalf("Unable to register admission webhooks on cluster: %v\n", err)
	}

	if err = webhookRegistrationClient.Register(); err != nil {
		glog.Fatalf("Failed registering Admission Webhooks: %v\n", err)
	}

	kubeInformer := utils.NewKubeInformerFactory(clientConfig)
	eventController := event.NewEventController(client, policyInformerFactory)
	violationBuilder := violation.NewPolicyViolationBuilder(client, policyInformerFactory, eventController)
	annotationsController := annotations.NewAnnotationControler(client)
	policyController := controller.NewPolicyController(
		client,
		policyInformerFactory,
		violationBuilder,
		eventController,
		filterK8Resources)

	genControler := gencontroller.NewGenController(client, eventController, policyInformerFactory, violationBuilder, kubeInformer.Core().V1().Namespaces(), annotationsController)
=======
	// POLICY VIOLATION CONTROLLER
	// status: lastUpdatTime
	pvc, err := policyviolation.NewPolicyViolationController(client, pclient, pInformer.Kyverno().V1alpha1().Policies(), pInformer.Kyverno().V1alpha1().PolicyViolations())
	if err != nil {
		glog.Fatalf("error creating policy violation controller: %v\n", err)
	}

>>>>>>> aed0ed0d
	tlsPair, err := initTLSPemPair(clientConfig, client)
	if err != nil {
		glog.Fatalf("Failed to initialize TLS key/certificate pair: %v\n", err)
	}
<<<<<<< HEAD
=======
	server, err := webhooks.NewWebhookServer(pclient, client, tlsPair, pInformer.Kyverno().V1alpha1().Policies(), pInformer.Kyverno().V1alpha1().PolicyViolations(), egen, filterK8Resources)
	if err != nil {
		glog.Fatalf("Unable to create webhook server: %v\n", err)
	}
>>>>>>> aed0ed0d

	server, err := webhooks.NewWebhookServer(client, tlsPair, policyInformerFactory, eventController, violationBuilder, annotationsController, webhookRegistrationClient, filterK8Resources)
	if err != nil {
		glog.Fatalf("Unable to create webhook server: %v\n", err)
	}

	stopCh := signals.SetupSignalHandler()

<<<<<<< HEAD
	policyInformerFactory.Run(stopCh)
	kubeInformer.Start(stopCh)
	eventController.Run(stopCh)
	genControler.Run(stopCh)
	annotationsController.Run(stopCh)
	if err = policyController.Run(stopCh); err != nil {
		glog.Fatalf("Error running PolicyController: %v\n", err)
	}
=======
	if err = webhookRegistrationClient.Register(); err != nil {
		glog.Fatalf("Failed registering Admission Webhooks: %v\n", err)
	}

	pInformer.Start(stopCh)
	go pc.Run(1, stopCh)
	go pvc.Run(1, stopCh)
	go egen.Run(1, stopCh)
>>>>>>> aed0ed0d

	//TODO add WG for the go routines?
	server.RunAsync()

	<-stopCh
<<<<<<< HEAD
	genControler.Stop()
	eventController.Stop()
	annotationsController.Stop()
	policyController.Stop()
	disableProfiling(prof)
=======
>>>>>>> aed0ed0d
	server.Stop()
}

func init() {
	// profiling feature gate
	// cpu and memory profiling cannot be enabled at same time
	// if both cpu and memory are enabled
	// by default is to profile cpu
	flag.BoolVar(&cpu, "cpu", false, "cpu profilling feature gate, default to false || cpu and memory profiling cannot be enabled at the same time")
	flag.BoolVar(&memory, "memory", false, "memory profilling feature gate, default to false || cpu and memory profiling cannot be enabled at the same time")

	flag.IntVar(&webhookTimeout, "webhooktimeout", 2, "timeout for webhook configurations")
	flag.StringVar(&kubeconfig, "kubeconfig", "", "Path to a kubeconfig. Only required if out-of-cluster.")
	flag.StringVar(&serverIP, "serverIP", "", "IP address where Kyverno controller runs. Only required if out-of-cluster.")
	flag.StringVar(&filterK8Resources, "filterK8Resources", "", "k8 resource in format [kind,namespace,name] where policy is not evaluated by the admission webhook. example --filterKind \"[Deployment, kyverno, kyverno]\" --filterKind \"[Deployment, kyverno, kyverno],[Events, *, *]\"")
	config.LogDefaultFlags()
	flag.Parse()
}<|MERGE_RESOLUTION|>--- conflicted
+++ resolved
@@ -27,13 +27,9 @@
 func main() {
 	defer glog.Flush()
 	printVersionInfo()
-<<<<<<< HEAD
 	prof = enableProfiling(cpu, memory)
 
-=======
-
 	// CLIENT CONFIG
->>>>>>> aed0ed0d
 	clientConfig, err := createClientConfig(kubeconfig)
 	if err != nil {
 		glog.Fatalf("Error building kubeconfig: %v\n", err)
@@ -74,7 +70,21 @@
 		glog.Fatalf("error creating policy controller: %v\n", err)
 	}
 
-<<<<<<< HEAD
+	// POLICY VIOLATION CONTROLLER
+	// status: lastUpdatTime
+	pvc, err := policyviolation.NewPolicyViolationController(client, pclient, pInformer.Kyverno().V1alpha1().Policies(), pInformer.Kyverno().V1alpha1().PolicyViolations())
+	if err != nil {
+		glog.Fatalf("error creating policy violation controller: %v\n", err)
+	}
+
+	tlsPair, err := initTLSPemPair(clientConfig, client)
+	if err != nil {
+		glog.Fatalf("Failed to initialize TLS key/certificate pair: %v\n", err)
+	}
+
+	// WEBHOOK REGISTRATION
+	// -- validationwebhookconfiguration (Policy)
+	// -- mutatingwebhookconfiguration (All resources)
 	webhookRegistrationClient, err := webhooks.NewWebhookRegistrationClient(clientConfig, client, serverIP, int32(webhookTimeout))
 	if err != nil {
 		glog.Fatalf("Unable to register admission webhooks on cluster: %v\n", err)
@@ -83,57 +93,13 @@
 	if err = webhookRegistrationClient.Register(); err != nil {
 		glog.Fatalf("Failed registering Admission Webhooks: %v\n", err)
 	}
-
-	kubeInformer := utils.NewKubeInformerFactory(clientConfig)
-	eventController := event.NewEventController(client, policyInformerFactory)
-	violationBuilder := violation.NewPolicyViolationBuilder(client, policyInformerFactory, eventController)
-	annotationsController := annotations.NewAnnotationControler(client)
-	policyController := controller.NewPolicyController(
-		client,
-		policyInformerFactory,
-		violationBuilder,
-		eventController,
-		filterK8Resources)
-
-	genControler := gencontroller.NewGenController(client, eventController, policyInformerFactory, violationBuilder, kubeInformer.Core().V1().Namespaces(), annotationsController)
-=======
-	// POLICY VIOLATION CONTROLLER
-	// status: lastUpdatTime
-	pvc, err := policyviolation.NewPolicyViolationController(client, pclient, pInformer.Kyverno().V1alpha1().Policies(), pInformer.Kyverno().V1alpha1().PolicyViolations())
-	if err != nil {
-		glog.Fatalf("error creating policy violation controller: %v\n", err)
-	}
-
->>>>>>> aed0ed0d
-	tlsPair, err := initTLSPemPair(clientConfig, client)
-	if err != nil {
-		glog.Fatalf("Failed to initialize TLS key/certificate pair: %v\n", err)
-	}
-<<<<<<< HEAD
-=======
-	server, err := webhooks.NewWebhookServer(pclient, client, tlsPair, pInformer.Kyverno().V1alpha1().Policies(), pInformer.Kyverno().V1alpha1().PolicyViolations(), egen, filterK8Resources)
-	if err != nil {
-		glog.Fatalf("Unable to create webhook server: %v\n", err)
-	}
->>>>>>> aed0ed0d
-
-	server, err := webhooks.NewWebhookServer(client, tlsPair, policyInformerFactory, eventController, violationBuilder, annotationsController, webhookRegistrationClient, filterK8Resources)
+	server, err := webhooks.NewWebhookServer(pclient, client, tlsPair, pInformer.Kyverno().V1alpha1().Policies(), pInformer.Kyverno().V1alpha1().PolicyViolations(), egen, webhookRegistrationClient, filterK8Resources)
 	if err != nil {
 		glog.Fatalf("Unable to create webhook server: %v\n", err)
 	}
 
 	stopCh := signals.SetupSignalHandler()
 
-<<<<<<< HEAD
-	policyInformerFactory.Run(stopCh)
-	kubeInformer.Start(stopCh)
-	eventController.Run(stopCh)
-	genControler.Run(stopCh)
-	annotationsController.Run(stopCh)
-	if err = policyController.Run(stopCh); err != nil {
-		glog.Fatalf("Error running PolicyController: %v\n", err)
-	}
-=======
 	if err = webhookRegistrationClient.Register(); err != nil {
 		glog.Fatalf("Failed registering Admission Webhooks: %v\n", err)
 	}
@@ -142,20 +108,12 @@
 	go pc.Run(1, stopCh)
 	go pvc.Run(1, stopCh)
 	go egen.Run(1, stopCh)
->>>>>>> aed0ed0d
 
 	//TODO add WG for the go routines?
 	server.RunAsync()
 
 	<-stopCh
-<<<<<<< HEAD
-	genControler.Stop()
-	eventController.Stop()
-	annotationsController.Stop()
-	policyController.Stop()
 	disableProfiling(prof)
-=======
->>>>>>> aed0ed0d
 	server.Stop()
 }
 
