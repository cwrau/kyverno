apiVersion: apiextensions.k8s.io/v1beta1
kind: CustomResourceDefinition
metadata:
  name: clusterpolicies.kyverno.io
spec:
  group: kyverno.io
  versions:
    - name: v1alpha1
      served: true
      storage: true
  scope: Cluster
  names:
    kind: ClusterPolicy
    plural: clusterpolicies
    singular: clusterpolicy
  subresources:
    status: {}
  validation:
    openAPIV3Schema:
      properties:
        spec:
          required:
          - rules
          properties:
          # default values to be handled by user
            validationFailureAction:
              type: string
              enum: 
              - enforce # blocks the resorce api-reques if a rule fails.
              - audit # allows resource creation and reports the failed validation rules as violations. Default
            rules:
              type: array
              items:
                type: object
                required:
                - name
                - match
                properties:
                  name:
                    type: string
                  match:
                    type: object
                    required:
                    - resources
                    properties:
                      resources:
                        type: object
                        required:
                        - kinds
                        properties:
                          kinds:
                            type: array
                            items:
                              type: string
                          name:
                            type: string
                          namespaces:
                            type: array
                            items:
                              type: string
                          selector:
                            properties:
                              matchLabels:
                                type: object
                                additionalProperties:
                                  type: string
                              matchExpressions:
                                type: array
                                items:
                                  type: object
                                  required:
                                  - key
                                  - operator
                                  properties:
                                    key:
                                      type: string
                                    operator:
                                      type: string
                                    values:
                                      type: array
                                      items:
                                        type: string
                  exclude:
                    type: object
                    required:
                    - resources
                    properties:
                      resources:
                        type: object
                        properties:
                          kinds:
                            type: array
                            items:
                              type: string
                          name:
                            type: string
                          namespaces:
                            type: array
                            items:
                              type: string
                          selector:
                            properties:
                              matchLabels:
                                type: object
                                additionalProperties:
                                  type: string
                              matchExpressions:
                                type: array
                                items:
                                  type: object
                                  required:
                                  - key
                                  - operator
                                  properties:
                                    key:
                                      type: string
                                    operator:
                                      type: string
                                    values:
                                      type: array
                                      items:
                                        type: string
                  mutate:
                    type: object
                    properties:
                      overlay:
                        AnyValue: {}
                      patches:
                        type: array
                        items:
                          type: object
                          required:
                          - path
                          - op
                          properties:
                            path:
                              type: string
                            op:
                              type: string
                              enum:
                              - add
                              - replace
                              - remove
                            value:
                              AnyValue: {}
                  validate:
                    type: object
                    properties:
                      message:
                        type: string
                      pattern:
                        AnyValue: {}
                      anyPattern:
                        AnyValue: {}
                  generate:
                    type: object
                    required:
                    - kind
                    - name
                    properties:
                      kind:
                        type: string
                      name:
                        type: string
                      clone: 
                        type: object
                        required:
                        - namespace
                        - name
                        properties:
                          namespace:
                            type: string
                          name:
                            type: string
                      data:
                        AnyValue: {}
---
apiVersion: apiextensions.k8s.io/v1beta1
kind: CustomResourceDefinition
metadata:
  name: clusterpolicyviolations.kyverno.io
spec:
  group: kyverno.io
  versions:
    - name: v1alpha1
      served: true
      storage: true
  scope: Cluster
  names:
    kind: ClusterPolicyViolation
    plural: clusterpolicyviolations
    singular: clusterpolicyviolation
  subresources:
    status: {}
  validation:
    openAPIV3Schema:
      properties:
        spec:
          required:
          - policy
          - resource
          - rules
          properties:
            policy:
              type: string
            resource:
              type: object
              required:
              - kind
              - name
              properties:
                kind:
                  type: string
                name:
                  type: string
                namespace:
                  type: string
            rules:
              type: array
              items:
                type: object
                required:
                - name
                - type
                - message
                properties:
                  name:
                    type: string
                  type:
                    type: string
                  message:
                    type: string
                  managedResource:
                    type: object
                    properties:
                      kind:
                        type: string
                      namespace:
                        type: string
                      creationBlocked:
                        type: boolean
---
kind: Namespace
apiVersion: v1
metadata: 
    name: "kyverno"
---
apiVersion: v1
kind: Service
metadata:
  namespace: kyverno
  name: kyverno-svc
  labels:
    app: kyverno
spec:
  ports:
  - port: 443
    targetPort: 443
  selector:
    app: kyverno
---
apiVersion: v1
kind: ServiceAccount
metadata:
  name: kyverno-service-account
  namespace: kyverno
---
kind: ClusterRoleBinding
apiVersion: rbac.authorization.k8s.io/v1beta1
metadata:
  name: kyverno-admin
roleRef:
  apiGroup: rbac.authorization.k8s.io
  kind: ClusterRole
  name: cluster-admin
subjects:
- kind: ServiceAccount
  name: kyverno-service-account
  namespace: kyverno
---
apiVersion: apps/v1
kind: Deployment
metadata:
  namespace: kyverno
  name: kyverno
  labels:
    app: kyverno
spec:
  selector:
    matchLabels:
      app: kyverno
  replicas: 1
  template:
    metadata:
      labels:
        app: kyverno
    spec:
      serviceAccountName: kyverno-service-account
      containers:
        - name: kyverno
          image: nirmata/kyverno:latest
          args:
          - "--filterK8Resources=[Event,*,*][*,kube-system,*][*,kube-public,*][*,kube-node-lease,*][Node,*,*][APIService,*,*][TokenReview,*,*][SubjectAccessReview,*,*][*,kyverno,*]"
          # customize webhook timout
          # - "--webhooktimeout=4"
          # open one of the profiling flag here
          # - "--cpu=true"
          ports:
          - containerPort: 443
<<<<<<< HEAD
          env:
          - name: INIT_CONFIG
            value: init-config
=======
          securityContext:
            privileged: true
>>>>>>> 6b97b5be
<|MERGE_RESOLUTION|>--- conflicted
+++ resolved
@@ -278,6 +278,15 @@
   name: kyverno-service-account
   namespace: kyverno
 ---
+apiVersion: v1
+kind: ConfigMap
+metadata:
+  name: init-config
+  namespace: kyverno
+data:
+  # resource types to be skipped by kyverno policy engine
+  resourceFilters: "[Event,*,*][*,kube-system,*][*,kube-public,*][*,kube-node-lease,*][Node,*,*][APIService,*,*][TokenReview,*,*][SubjectAccessReview,*,*][*,kyverno,*]"
+---
 apiVersion: apps/v1
 kind: Deployment
 metadata:
@@ -307,11 +316,6 @@
           # - "--cpu=true"
           ports:
           - containerPort: 443
-<<<<<<< HEAD
           env:
           - name: INIT_CONFIG
-            value: init-config
-=======
-          securityContext:
-            privileged: true
->>>>>>> 6b97b5be
+            value: init-config