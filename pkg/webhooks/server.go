package webhooks

import (
	"context"
	"crypto/tls"
	"encoding/json"
	"errors"
	"fmt"
	"io/ioutil"
	"net/http"
	"time"

	"github.com/nirmata/kyverno/pkg/engine"

	"github.com/golang/glog"
	kyvernoclient "github.com/nirmata/kyverno/pkg/client/clientset/versioned"
	kyvernoinformer "github.com/nirmata/kyverno/pkg/client/informers/externalversions/kyverno/v1alpha1"
	kyvernolister "github.com/nirmata/kyverno/pkg/client/listers/kyverno/v1alpha1"
	"github.com/nirmata/kyverno/pkg/config"
	client "github.com/nirmata/kyverno/pkg/dclient"
	"github.com/nirmata/kyverno/pkg/event"
	tlsutils "github.com/nirmata/kyverno/pkg/tls"
	"github.com/nirmata/kyverno/pkg/utils"
	v1beta1 "k8s.io/api/admission/v1beta1"
	"k8s.io/client-go/tools/cache"
)

// WebhookServer contains configured TLS server with MutationWebhook.
// MutationWebhook gets policies from policyController and takes control of the cluster with kubeclient.
type WebhookServer struct {
<<<<<<< HEAD
	server                    http.Server
	client                    *client.Client
	kyvernoClient             *kyvernoclient.Clientset
	pLister                   lister.PolicyLister
	pvLister                  lister.PolicyViolationLister
	pListerSynced             cache.InformerSynced
	pvListerSynced            cache.InformerSynced
	eventGen                  event.Interface
	webhookRegistrationClient *WebhookRegistrationClient
	filterK8Resources         []utils.K8Resource
=======
	server            http.Server
	client            *client.Client
	kyvernoClient     *kyvernoclient.Clientset
	pLister           kyvernolister.PolicyLister
	pvLister          kyvernolister.PolicyViolationLister
	pListerSynced     cache.InformerSynced
	pvListerSynced    cache.InformerSynced
	eventGen          event.Interface
	filterK8Resources []utils.K8Resource
>>>>>>> 2192703d
}

// NewWebhookServer creates new instance of WebhookServer accordingly to given configuration
// Policy Controller and Kubernetes Client should be initialized in configuration
func NewWebhookServer(
	kyvernoClient *kyvernoclient.Clientset,
	client *client.Client,
	tlsPair *tlsutils.TlsPemPair,
	pInformer kyvernoinformer.PolicyInformer,
	pvInormer kyvernoinformer.PolicyViolationInformer,
	eventGen event.Interface,
	webhookRegistrationClient *WebhookRegistrationClient,
	filterK8Resources string) (*WebhookServer, error) {

	if tlsPair == nil {
		return nil, errors.New("NewWebhookServer is not initialized properly")
	}

	var tlsConfig tls.Config
	pair, err := tls.X509KeyPair(tlsPair.Certificate, tlsPair.PrivateKey)
	if err != nil {
		return nil, err
	}
	tlsConfig.Certificates = []tls.Certificate{pair}

	ws := &WebhookServer{

		client:                    client,
		kyvernoClient:             kyvernoClient,
		pLister:                   pInformer.Lister(),
		pvLister:                  pvInormer.Lister(),
		pListerSynced:             pInformer.Informer().HasSynced,
		pvListerSynced:            pInformer.Informer().HasSynced,
		eventGen:                  eventGen,
		webhookRegistrationClient: webhookRegistrationClient,
		filterK8Resources:         utils.ParseKinds(filterK8Resources),
	}
	mux := http.NewServeMux()
	mux.HandleFunc(config.MutatingWebhookServicePath, ws.serve)
	mux.HandleFunc(config.ValidatingWebhookServicePath, ws.serve)
	mux.HandleFunc(config.PolicyValidatingWebhookServicePath, ws.serve)

	ws.server = http.Server{
		Addr:         ":443", // Listen on port for HTTPS requests
		TLSConfig:    &tlsConfig,
		Handler:      mux,
		ReadTimeout:  15 * time.Second,
		WriteTimeout: 15 * time.Second,
	}

	return ws, nil
}

// Main server endpoint for all requests
func (ws *WebhookServer) serve(w http.ResponseWriter, r *http.Request) {
	admissionReview := ws.bodyToAdmissionReview(r, w)
	if admissionReview == nil {
		return
	}

	admissionReview.Response = &v1beta1.AdmissionResponse{
		Allowed: true,
	}

	// Do not process the admission requests for kinds that are in filterKinds for filtering
	if !utils.SkipFilteredResourcesReq(admissionReview.Request, ws.filterK8Resources) {
		// Resource CREATE
		// Resource UPDATE
		switch r.URL.Path {
		case config.MutatingWebhookServicePath:
			admissionReview.Response = ws.HandleAdmissionRequest(admissionReview.Request)
		case config.PolicyValidatingWebhookServicePath:
			admissionReview.Response = ws.HandlePolicyValidation(admissionReview.Request)
		}
	}

	admissionReview.Response.UID = admissionReview.Request.UID

	responseJSON, err := json.Marshal(admissionReview)
	if err != nil {
		http.Error(w, fmt.Sprintf("Could not encode response: %v", err), http.StatusInternalServerError)
		return
	}

	w.Header().Set("Content-Type", "application/json; charset=utf-8")
	if _, err := w.Write(responseJSON); err != nil {
		http.Error(w, fmt.Sprintf("could not write response: %v", err), http.StatusInternalServerError)
	}
}

func (ws *WebhookServer) HandleAdmissionRequest(request *v1beta1.AdmissionRequest) *v1beta1.AdmissionResponse {
	var response *v1beta1.AdmissionResponse

	allowed, engineResponse := ws.HandleMutation(request)
	if !allowed {
		// TODO: add failure message to response
		return &v1beta1.AdmissionResponse{
			Allowed: false,
		}
	}

	response = ws.HandleValidation(request, engineResponse.PatchedResource)
	if response.Allowed && len(engineResponse.Patches) > 0 {
		patchType := v1beta1.PatchTypeJSONPatch
		response.Patch = engine.JoinPatches(engineResponse.Patches)
		response.PatchType = &patchType
	}

	return response
}

// RunAsync TLS server in separate thread and returns control immediately
func (ws *WebhookServer) RunAsync() {
	go func(ws *WebhookServer) {
		glog.V(3).Infof("serving on %s\n", ws.server.Addr)
		err := ws.server.ListenAndServeTLS("", "")
		if err != nil {
			glog.Fatalf("error serving TLS: %v\n", err)
		}
	}(ws)
	glog.Info("Started Webhook Server")
}

// Stop TLS server and returns control after the server is shut down
func (ws *WebhookServer) Stop() {
	err := ws.server.Shutdown(context.Background())
	if err != nil {
		// Error from closing listeners, or context timeout:
		glog.Info("Server Shutdown error: ", err)
		ws.server.Close()
	}
}

// bodyToAdmissionReview creates AdmissionReview object from request body
// Answers to the http.ResponseWriter if request is not valid
func (ws *WebhookServer) bodyToAdmissionReview(request *http.Request, writer http.ResponseWriter) *v1beta1.AdmissionReview {
	var body []byte
	if request.Body != nil {
		if data, err := ioutil.ReadAll(request.Body); err == nil {
			body = data
		}
	}
	if len(body) == 0 {
		glog.Error("Error: empty body")
		http.Error(writer, "empty body", http.StatusBadRequest)
		return nil
	}

	contentType := request.Header.Get("Content-Type")
	if contentType != "application/json" {
		glog.Error("Error: invalid Content-Type: ", contentType)
		http.Error(writer, "invalid Content-Type, expect `application/json`", http.StatusUnsupportedMediaType)
		return nil
	}

	admissionReview := &v1beta1.AdmissionReview{}
	if err := json.Unmarshal(body, &admissionReview); err != nil {
		glog.Errorf("Error: Can't decode body as AdmissionReview: %v", err)
		http.Error(writer, "Can't decode body as AdmissionReview", http.StatusExpectationFailed)
		return nil
	}

	return admissionReview
}<|MERGE_RESOLUTION|>--- conflicted
+++ resolved
@@ -15,7 +15,7 @@
 	"github.com/golang/glog"
 	kyvernoclient "github.com/nirmata/kyverno/pkg/client/clientset/versioned"
 	kyvernoinformer "github.com/nirmata/kyverno/pkg/client/informers/externalversions/kyverno/v1alpha1"
-	kyvernolister "github.com/nirmata/kyverno/pkg/client/listers/kyverno/v1alpha1"
+	lister "github.com/nirmata/kyverno/pkg/client/listers/kyverno/v1alpha1"
 	"github.com/nirmata/kyverno/pkg/config"
 	client "github.com/nirmata/kyverno/pkg/dclient"
 	"github.com/nirmata/kyverno/pkg/event"
@@ -28,7 +28,6 @@
 // WebhookServer contains configured TLS server with MutationWebhook.
 // MutationWebhook gets policies from policyController and takes control of the cluster with kubeclient.
 type WebhookServer struct {
-<<<<<<< HEAD
 	server                    http.Server
 	client                    *client.Client
 	kyvernoClient             *kyvernoclient.Clientset
@@ -39,17 +38,6 @@
 	eventGen                  event.Interface
 	webhookRegistrationClient *WebhookRegistrationClient
 	filterK8Resources         []utils.K8Resource
-=======
-	server            http.Server
-	client            *client.Client
-	kyvernoClient     *kyvernoclient.Clientset
-	pLister           kyvernolister.PolicyLister
-	pvLister          kyvernolister.PolicyViolationLister
-	pListerSynced     cache.InformerSynced
-	pvListerSynced    cache.InformerSynced
-	eventGen          event.Interface
-	filterK8Resources []utils.K8Resource
->>>>>>> 2192703d
 }
 
 // NewWebhookServer creates new instance of WebhookServer accordingly to given configuration
