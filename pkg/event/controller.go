package event

import (
	"fmt"
	"time"

	"github.com/golang/glog"
	"github.com/nirmata/kyverno/pkg/client/clientset/versioned/scheme"
	policyscheme "github.com/nirmata/kyverno/pkg/client/clientset/versioned/scheme"
	v1alpha1 "github.com/nirmata/kyverno/pkg/client/listers/policy/v1alpha1"
	client "github.com/nirmata/kyverno/pkg/dclient"
	"github.com/nirmata/kyverno/pkg/sharedinformer"
	v1 "k8s.io/api/core/v1"
	"k8s.io/apimachinery/pkg/runtime"
	utilruntime "k8s.io/apimachinery/pkg/util/runtime"
	"k8s.io/apimachinery/pkg/util/wait"
	typedcorev1 "k8s.io/client-go/kubernetes/typed/core/v1"
	"k8s.io/client-go/tools/record"
	"k8s.io/client-go/util/workqueue"
)

type controller struct {
	client       *client.Client
	policyLister v1alpha1.PolicyLister
	queue        workqueue.RateLimitingInterface
	recorder     record.EventRecorder
}

//Generator to generate event
type Generator interface {
	Add(infoList []*Info)
}

//Controller  api
type Controller interface {
	Generator
	Run(stopCh <-chan struct{})
	Stop()
}

//NewEventController to generate a new event controller
func NewEventController(client *client.Client,
	shareInformer sharedinformer.PolicyInformer) Controller {

	controller := &controller{
		client:       client,
		policyLister: shareInformer.GetLister(),
		queue:        workqueue.NewNamedRateLimitingQueue(workqueue.DefaultControllerRateLimiter(), eventWorkQueueName),
		recorder:     initRecorder(client),
	}
	return controller
}

func initRecorder(client *client.Client) record.EventRecorder {
	// Initliaze Event Broadcaster
	err := policyscheme.AddToScheme(scheme.Scheme)
	if err != nil {
		glog.Error(err)
		return nil
	}
	eventBroadcaster := record.NewBroadcaster()
	eventBroadcaster.StartLogging(glog.Infof)
	eventInterface, err := client.GetEventsInterface()
	if err != nil {
		glog.Error(err) // TODO: add more specific error
		return nil
	}
	eventBroadcaster.StartRecordingToSink(
		&typedcorev1.EventSinkImpl{
			Interface: eventInterface})
	recorder := eventBroadcaster.NewRecorder(
		scheme.Scheme,
		v1.EventSource{Component: eventSource})
	return recorder
}

func (c *controller) Add(infoList []*Info) {
	for _, info := range infoList {
		c.queue.Add(*info)
	}
}

func (c *controller) Run(stopCh <-chan struct{}) {
	defer utilruntime.HandleCrash()

	for i := 0; i < eventWorkerThreadCount; i++ {
		go wait.Until(c.runWorker, time.Second, stopCh)
	}
	glog.Info("Started eventbuilder controller workers")
}

func (c *controller) Stop() {
	defer c.queue.ShutDown()
	glog.Info("Shutting down eventbuilder controller workers")
}
func (c *controller) runWorker() {
	for c.processNextWorkItem() {
	}
}

func (c *controller) processNextWorkItem() bool {
	obj, shutdown := c.queue.Get()
	if shutdown {
		return false
	}
	err := func(obj interface{}) error {
		defer c.queue.Done(obj)
		var key Info
		var ok bool
		if key, ok = obj.(Info); !ok {
			c.queue.Forget(obj)
			glog.Warningf("Expecting type info by got %v\n", obj)
			return nil
		}
		// Run the syncHandler, passing the resource and the policy
		if err := c.SyncHandler(key); err != nil {
			c.queue.AddRateLimited(key)
			return fmt.Errorf("error syncing '%s' : %s, requeuing event creation request", key.Namespace+"/"+key.Name, err.Error())
		}
		return nil
	}(obj)

	if err != nil {
		glog.Warning(err)
	}
	return true
}

func (c *controller) SyncHandler(key Info) error {
	var robj runtime.Object
	var err error

	switch key.Kind {
	case "Policy":
		//TODO: policy is clustered resource so wont need namespace
		robj, err = c.policyLister.Get(key.Name)
		if err != nil {
			glog.Errorf("unable to create event for policy %s, will retry ", key.Name)
			return err
		}
	default:
		resource := c.client.DiscoveryClient.GetGVRFromKind(key.Kind).Resource
		robj, err = c.client.GetResource(resource, key.Namespace, key.Name)
		if err != nil {
			glog.Errorf("unable to create event for resource %s, will retry ", key.Namespace+"/"+key.Name)
			return err
		}
	}
	if key.Reason == PolicyApplied.String() {
		c.recorder.Event(robj, v1.EventTypeNormal, key.Reason, key.Message)
	} else {
		c.recorder.Event(robj, v1.EventTypeWarning, key.Reason, key.Message)
	}
	return nil
}

<<<<<<< HEAD
//NewEvent returns a new event
func NewEvent(rkind string, rnamespace string, rname string, reason Reason, message MsgKey, args ...interface{}) Info {
=======
// NewEvent returns a new event
// resource contains namespace/resourceName
func NewEvent(kind string, resource string, reason Reason, message MsgKey, args ...interface{}) *Info {
>>>>>>> b63b3b86
	msgText, err := getEventMsg(message, args...)
	if err != nil {
		glog.Error(err)
	}
<<<<<<< HEAD
	return Info{
		Kind:      rkind,
		Name:      rname,
		Namespace: rnamespace,
		Reason:    reason.String(),
		Message:   msgText,
=======
	return &Info{
		Kind:     kind,
		Resource: resource,
		Reason:   reason.String(),
		Message:  msgText,
>>>>>>> b63b3b86
	}
}<|MERGE_RESOLUTION|>--- conflicted
+++ resolved
@@ -154,31 +154,17 @@
 	return nil
 }
 
-<<<<<<< HEAD
 //NewEvent returns a new event
-func NewEvent(rkind string, rnamespace string, rname string, reason Reason, message MsgKey, args ...interface{}) Info {
-=======
-// NewEvent returns a new event
-// resource contains namespace/resourceName
-func NewEvent(kind string, resource string, reason Reason, message MsgKey, args ...interface{}) *Info {
->>>>>>> b63b3b86
+func NewEvent(rkind string, rnamespace string, rname string, reason Reason, message MsgKey, args ...interface{}) *Info {
 	msgText, err := getEventMsg(message, args...)
 	if err != nil {
 		glog.Error(err)
 	}
-<<<<<<< HEAD
-	return Info{
+	return &Info{
 		Kind:      rkind,
 		Name:      rname,
 		Namespace: rnamespace,
 		Reason:    reason.String(),
 		Message:   msgText,
-=======
-	return &Info{
-		Kind:     kind,
-		Resource: resource,
-		Reason:   reason.String(),
-		Message:  msgText,
->>>>>>> b63b3b86
 	}
 }