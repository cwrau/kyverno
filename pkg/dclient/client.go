--- conflicted
+++ resolved
@@ -182,11 +182,7 @@
 // GenerateResource creates resource of the specified kind(supports 'clone' & 'data')
 func (c *Client) GenerateResource(generator types.Generation, namespace string, processExistingResources bool) error {
 	var err error
-<<<<<<< HEAD
-	rGVR := c.GetGVRFromKind(generator.Kind)
-=======
 	rGVR := c.DiscoveryClient.GetGVRFromKind(generator.Kind)
->>>>>>> 90e3c70f
 	resource := &unstructured.Unstructured{}
 
 	var rdata map[string]interface{}
@@ -217,17 +213,13 @@
 		glog.Errorf("Can't create a resource %s: %v", generator.Name, err)
 		return nil
 	}
-<<<<<<< HEAD
 	// If the generate is called while processing existing resource from policy-controller
 	// then we only verify if the resource is already present
 	if !processExistingResources {
-		_, err = c.CreateResource(rGVR.Resource, namespace, resource)
+		_, err = c.CreateResource(rGVR.Resource, namespace, resource, false)
 	} else {
 		_, err = c.GetResource(rGVR.Resource, namespace, generator.Name)
 	}
-=======
-	_, err = c.CreateResource(rGVR.Resource, namespace, resource, false)
->>>>>>> 90e3c70f
 	if err != nil {
 		return err
 	}
@@ -304,11 +296,7 @@
 
 //To-do: measure performance
 //To-do: evaluate DefaultRESTMapper to fetch kind->resource mapping
-<<<<<<< HEAD
-func (c *Client) GetGVRFromKind(kind string) schema.GroupVersionResource {
-=======
 func (c ServerPreferredResources) GetGVRFromKind(kind string) schema.GroupVersionResource {
->>>>>>> 90e3c70f
 	emptyGVR := schema.GroupVersionResource{}
 	serverresources, err := c.cachedClient.ServerPreferredResources()
 	if err != nil {
