package policy

import (
	"fmt"
	"reflect"
<<<<<<< HEAD
	"strings"
=======
>>>>>>> d1284189
	"time"

	jsonpatch "github.com/evanphx/json-patch"
	"github.com/golang/glog"
	kyverno "github.com/nirmata/kyverno/pkg/api/kyverno/v1alpha1"
	"github.com/nirmata/kyverno/pkg/engine"
	"github.com/nirmata/kyverno/pkg/utils"
	"k8s.io/apimachinery/pkg/apis/meta/v1/unstructured"
)

// applyPolicy applies policy on a resource
//TODO: generation rules
func applyPolicy(policy kyverno.Policy, resource unstructured.Unstructured, policyStatus PolicyStatusInterface) (responses []engine.EngineResponseNew) {
	startTime := time.Now()
	var policyStats []PolicyStat
	glog.V(4).Infof("Started apply policy %s on resource %s/%s/%s (%v)", policy.Name, resource.GetKind(), resource.GetNamespace(), resource.GetName(), startTime)
	defer func() {
		glog.V(4).Infof("Finished applying %s on resource %s/%s/%s (%v)", policy.Name, resource.GetKind(), resource.GetNamespace(), resource.GetName(), time.Since(startTime))
	}()

	// gather stats from the engine response
	gatherStat := func(policyName string, policyResponse engine.PolicyResponse) {
		ps := PolicyStat{}
		ps.PolicyName = policyName
		ps.Stats.MutationExecutionTime = policyResponse.ProcessingTime
		ps.Stats.RulesAppliedCount = policyResponse.RulesAppliedCount
		policyStats = append(policyStats, ps)
	}
	// send stats for aggregation
	sendStat := func(blocked bool) {
		for _, stat := range policyStats {
			stat.Stats.ResourceBlocked = utils.Btoi(blocked)
			//SEND
			policyStatus.SendStat(stat)
		}
	}
	var engineResponses []engine.EngineResponseNew
	var engineResponse engine.EngineResponseNew
	var err error

	//MUTATION
	engineResponse, err = mutation(policy, resource, policyStatus)
	engineResponses = append(engineResponses, engineResponse)
	if err != nil {
		glog.Errorf("unable to process mutation rules: %v", err)
	}
	gatherStat(policy.Name, engineResponse.PolicyResponse)
	//send stats
	sendStat(false)

	//VALIDATION
	engineResponse = engine.ValidateNew(policy, resource)
	engineResponses = append(engineResponses, engineResponse)
	// gather stats
	gatherStat(policy.Name, engineResponse.PolicyResponse)
	//send stats
	sendStat(false)

	//TODO: GENERATION
	return engineResponses
}
func mutation(policy kyverno.Policy, resource unstructured.Unstructured, policyStatus PolicyStatusInterface) (engine.EngineResponseNew, error) {
	engineResponse := engine.MutateNew(policy, resource)
	if !engineResponse.IsSuccesful() {
		glog.V(4).Infof("mutation had errors reporting them")
		return engineResponse, nil
	}
	// Verify if the JSON pathes returned by the Mutate are already applied to the resource
	if reflect.DeepEqual(resource, engineResponse.PatchedResource) {
		// resources matches
		glog.V(4).Infof("resource %s/%s/%s satisfies policy %s", engineResponse.PolicyResponse.Resource.Kind, engineResponse.PolicyResponse.Resource.Namespace, engineResponse.PolicyResponse.Resource.Name, engineResponse.PolicyResponse.Policy)
		return engineResponse, nil
	}
	return getFailedOverallRuleInfo(resource, engineResponse)
}

<<<<<<< HEAD
	engineResponse := engine.Mutate(policy, resource)
	// gather stats
	gatherStat(policy.Name, engineResponse)
	//send stats
	sendStat(false)

	patches := extractPatches(engineResponse)
	ruleInfos := engineResponse.RuleInfos
	if len(ruleInfos) == 0 {
		//no rules processed
		return nil, nil
=======
// getFailedOverallRuleInfo gets detailed info for over-all mutation failure
func getFailedOverallRuleInfo(resource unstructured.Unstructured, engineResponse engine.EngineResponseNew) (engine.EngineResponseNew, error) {
	rawResource, err := resource.MarshalJSON()
	if err != nil {
		glog.V(4).Infof("unable to marshal resource: %v\n", err)
		return engine.EngineResponseNew{}, err
>>>>>>> d1284189
	}

	// resource does not match so there was a mutation rule violated
	for index, rule := range engineResponse.PolicyResponse.Rules {
		glog.V(4).Infof("veriying if policy %s rule %s was applied before to resource %s/%s/%s", engineResponse.PolicyResponse.Policy, rule.Name, engineResponse.PolicyResponse.Resource.Kind, engineResponse.PolicyResponse.Resource.Namespace, engineResponse.PolicyResponse.Resource.Name)
		if len(rule.Patches) == 0 {
			continue
		}

<<<<<<< HEAD
	// resources matches
	if reflect.DeepEqual(resource, engineResponse.PatchedResource) {
		ruleInfo := info.NewRuleInfo("over-all mutation", info.Mutation)
		ruleInfo.Add("resource satisfies the mutation rule")
		return append(ruleInfos, ruleInfo), nil
	}

	return getFailedOverallRuleInfo(resource, ruleInfos)
}

// getFailedOverallRuleInfo gets detailed info for over-all mutation failure
func getFailedOverallRuleInfo(resource unstructured.Unstructured, ruleInfos []info.RuleInfo) ([]info.RuleInfo, error) {
	ruleInfo := info.NewRuleInfo("over-all mutation", info.Mutation)

	rawResource, err := resource.MarshalJSON()
	if err != nil {
		glog.V(4).Infof("unable to marshal resource: %v\n", err)
		return ruleInfos, err
	}

	var failedRules []string

	// resource does not match so there was a mutation rule violated
	for _, ri := range ruleInfos {
		if len(ri.Patches) == 0 {
			continue
		}

		patch, err := jsonpatch.DecodePatch(utils.JoinPatches(ri.Patches))
		if err != nil {
			return ruleInfos, err
		}

		// apply the patches returned by mutate to the original resource
		patchedResource, err := patch.Apply(rawResource)
		if err != nil {
			return ruleInfos, err
		}

		if !jsonpatch.Equal(patchedResource, rawResource) {
			failedRules = append(failedRules, ri.Name)
		}
	}

	ruleInfo.Fail()
	ruleInfo.Add(fmt.Sprintf("rule %s might have failed", strings.Join(failedRules, ",")))
	return append(ruleInfos, ruleInfo), nil
}

// TODO: remove this once methods for engineResponse are implemented
func extractPatches(engineResponse engine.EngineResponse) [][]byte {
	var patches [][]byte
	for _, info := range engineResponse.RuleInfos {
		if len(info.Patches) != 0 {
			patches = append(patches, info.Patches...)
		}
	}
	return patches
}

// getRuleName gets the rule names from the index
func getRuleName(ruleInfos []info.RuleInfo, index int) string {
	var ruleNames []string

	for i := index; i < len(ruleInfos); i++ {
		ruleNames = append(ruleNames, ruleInfos[i].Name)
	}

	return strings.Join(ruleNames, ",")
=======
		patch, err := jsonpatch.DecodePatch(utils.JoinPatches(rule.Patches))
		if err != nil {
			glog.V(4).Infof("unable to decode patch %s: %v", rule.Patches, err)
			return engine.EngineResponseNew{}, err
		}

		// apply the patches returned by mutate to the original resource
		patchedResource, err := patch.Apply(rawResource)
		if err != nil {
			glog.V(4).Infof("unable to apply patch %s: %v", rule.Patches, err)
			return engine.EngineResponseNew{}, err
		}

		if !jsonpatch.Equal(patchedResource, rawResource) {
			glog.V(4).Infof("policy %s rule %s condition not satisifed by existing resource", engineResponse.PolicyResponse.Policy, rule.Name)
			engineResponse.PolicyResponse.Rules[index].Success = false
			engineResponse.PolicyResponse.Rules[index].Message = fmt.Sprintf("rule not satisfied by existing resource.")
		}
	}
	return engineResponse, nil
>>>>>>> d1284189
}<|MERGE_RESOLUTION|>--- conflicted
+++ resolved
@@ -3,10 +3,6 @@
 import (
 	"fmt"
 	"reflect"
-<<<<<<< HEAD
-	"strings"
-=======
->>>>>>> d1284189
 	"time"
 
 	jsonpatch "github.com/evanphx/json-patch"
@@ -83,26 +79,12 @@
 	return getFailedOverallRuleInfo(resource, engineResponse)
 }
 
-<<<<<<< HEAD
-	engineResponse := engine.Mutate(policy, resource)
-	// gather stats
-	gatherStat(policy.Name, engineResponse)
-	//send stats
-	sendStat(false)
-
-	patches := extractPatches(engineResponse)
-	ruleInfos := engineResponse.RuleInfos
-	if len(ruleInfos) == 0 {
-		//no rules processed
-		return nil, nil
-=======
 // getFailedOverallRuleInfo gets detailed info for over-all mutation failure
 func getFailedOverallRuleInfo(resource unstructured.Unstructured, engineResponse engine.EngineResponseNew) (engine.EngineResponseNew, error) {
 	rawResource, err := resource.MarshalJSON()
 	if err != nil {
 		glog.V(4).Infof("unable to marshal resource: %v\n", err)
 		return engine.EngineResponseNew{}, err
->>>>>>> d1284189
 	}
 
 	// resource does not match so there was a mutation rule violated
@@ -112,77 +94,6 @@
 			continue
 		}
 
-<<<<<<< HEAD
-	// resources matches
-	if reflect.DeepEqual(resource, engineResponse.PatchedResource) {
-		ruleInfo := info.NewRuleInfo("over-all mutation", info.Mutation)
-		ruleInfo.Add("resource satisfies the mutation rule")
-		return append(ruleInfos, ruleInfo), nil
-	}
-
-	return getFailedOverallRuleInfo(resource, ruleInfos)
-}
-
-// getFailedOverallRuleInfo gets detailed info for over-all mutation failure
-func getFailedOverallRuleInfo(resource unstructured.Unstructured, ruleInfos []info.RuleInfo) ([]info.RuleInfo, error) {
-	ruleInfo := info.NewRuleInfo("over-all mutation", info.Mutation)
-
-	rawResource, err := resource.MarshalJSON()
-	if err != nil {
-		glog.V(4).Infof("unable to marshal resource: %v\n", err)
-		return ruleInfos, err
-	}
-
-	var failedRules []string
-
-	// resource does not match so there was a mutation rule violated
-	for _, ri := range ruleInfos {
-		if len(ri.Patches) == 0 {
-			continue
-		}
-
-		patch, err := jsonpatch.DecodePatch(utils.JoinPatches(ri.Patches))
-		if err != nil {
-			return ruleInfos, err
-		}
-
-		// apply the patches returned by mutate to the original resource
-		patchedResource, err := patch.Apply(rawResource)
-		if err != nil {
-			return ruleInfos, err
-		}
-
-		if !jsonpatch.Equal(patchedResource, rawResource) {
-			failedRules = append(failedRules, ri.Name)
-		}
-	}
-
-	ruleInfo.Fail()
-	ruleInfo.Add(fmt.Sprintf("rule %s might have failed", strings.Join(failedRules, ",")))
-	return append(ruleInfos, ruleInfo), nil
-}
-
-// TODO: remove this once methods for engineResponse are implemented
-func extractPatches(engineResponse engine.EngineResponse) [][]byte {
-	var patches [][]byte
-	for _, info := range engineResponse.RuleInfos {
-		if len(info.Patches) != 0 {
-			patches = append(patches, info.Patches...)
-		}
-	}
-	return patches
-}
-
-// getRuleName gets the rule names from the index
-func getRuleName(ruleInfos []info.RuleInfo, index int) string {
-	var ruleNames []string
-
-	for i := index; i < len(ruleInfos); i++ {
-		ruleNames = append(ruleNames, ruleInfos[i].Name)
-	}
-
-	return strings.Join(ruleNames, ",")
-=======
 		patch, err := jsonpatch.DecodePatch(utils.JoinPatches(rule.Patches))
 		if err != nil {
 			glog.V(4).Infof("unable to decode patch %s: %v", rule.Patches, err)
@@ -203,5 +114,4 @@
 		}
 	}
 	return engineResponse, nil
->>>>>>> d1284189
 }