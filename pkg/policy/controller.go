package policy

import (
	"encoding/json"
	"fmt"
	"reflect"
	"sync"
	"time"

	"github.com/golang/glog"
	kyverno "github.com/nirmata/kyverno/pkg/api/kyverno/v1"
	kyvernoclient "github.com/nirmata/kyverno/pkg/client/clientset/versioned"
	"github.com/nirmata/kyverno/pkg/client/clientset/versioned/scheme"
	kyvernoinformer "github.com/nirmata/kyverno/pkg/client/informers/externalversions/kyverno/v1"
	kyvernolister "github.com/nirmata/kyverno/pkg/client/listers/kyverno/v1"
	"github.com/nirmata/kyverno/pkg/config"
	client "github.com/nirmata/kyverno/pkg/dclient"
	"github.com/nirmata/kyverno/pkg/event"
	"github.com/nirmata/kyverno/pkg/policystore"
	"github.com/nirmata/kyverno/pkg/policyviolation"
	"github.com/nirmata/kyverno/pkg/webhookconfig"
	v1 "k8s.io/api/core/v1"
	"k8s.io/apimachinery/pkg/api/errors"
	metav1 "k8s.io/apimachinery/pkg/apis/meta/v1"
	"k8s.io/apimachinery/pkg/labels"
	"k8s.io/apimachinery/pkg/runtime/schema"
	"k8s.io/apimachinery/pkg/types"
	utilerrors "k8s.io/apimachinery/pkg/util/errors"
	utilruntime "k8s.io/apimachinery/pkg/util/runtime"
	"k8s.io/apimachinery/pkg/util/wait"
	mconfiginformer "k8s.io/client-go/informers/admissionregistration/v1beta1"
	typedcorev1 "k8s.io/client-go/kubernetes/typed/core/v1"
	mconfiglister "k8s.io/client-go/listers/admissionregistration/v1beta1"
	"k8s.io/client-go/tools/cache"
	"k8s.io/client-go/tools/record"
	"k8s.io/client-go/util/workqueue"
)

const (
	// maxRetries is the number of times a Policy will be retried before it is dropped out of the queue.
	// With the current rate-limiter in use (5ms*2^(maxRetries-1)) the following numbers represent the times
	// a deployment is going to be requeued:
	//
	// 5ms, 10ms, 20ms, 40ms, 80ms, 160ms, 320ms, 640ms, 1.3s, 2.6s, 5.1s, 10.2s, 20.4s, 41s, 82s
	maxRetries = 15
)

var controllerKind = kyverno.SchemeGroupVersion.WithKind("ClusterPolicy")

// PolicyController is responsible for synchronizing Policy objects stored
// in the system with the corresponding policy violations
type PolicyController struct {
	client        *client.Client
	kyvernoClient *kyvernoclient.Clientset
	eventGen      event.Interface
	eventRecorder record.EventRecorder
	syncHandler   func(pKey string) error
	enqueuePolicy func(policy *kyverno.ClusterPolicy)

	//pvControl is used for adoptin/releasing policy violation
	pvControl PVControlInterface
	// Policys that need to be synced
	queue workqueue.RateLimitingInterface
	// pLister can list/get policy from the shared informer's store
	pLister kyvernolister.ClusterPolicyLister
	// pvLister can list/get policy violation from the shared informer's store
	pvLister kyvernolister.ClusterPolicyViolationLister
	// nspvLister can list/get namespaced policy violation from the shared informer's store
	nspvLister kyvernolister.NamespacedPolicyViolationLister
	// pListerSynced returns true if the Policy store has been synced at least once
	pListerSynced cache.InformerSynced
	// pvListerSynced returns true if the Policy store has been synced at least once
	pvListerSynced cache.InformerSynced
	// pvListerSynced returns true if the Policy Violation store has been synced at least once
	nspvListerSynced cache.InformerSynced
	// mwebhookconfigSynced returns true if the Mutating Webhook Config store has been synced at least once
	mwebhookconfigSynced cache.InformerSynced
	// list/get mutatingwebhookconfigurations
	mWebhookConfigLister mconfiglister.MutatingWebhookConfigurationLister
	// WebhookRegistrationClient
	webhookRegistrationClient *webhookconfig.WebhookRegistrationClient
	// Resource manager, manages the mapping for already processed resource
	rm resourceManager
	// helpers to validate against current loaded configuration
	configHandler config.Interface
	// recieves stats and aggregates details
	statusAggregator *PolicyStatusAggregator
	// store to hold policy meta data for faster lookup
	pMetaStore policystore.UpdateInterface
	// policy violation generator
	pvGenerator policyviolation.GeneratorInterface
}

// NewPolicyController create a new PolicyController
func NewPolicyController(kyvernoClient *kyvernoclient.Clientset,
	client *client.Client,
	pInformer kyvernoinformer.ClusterPolicyInformer,
	pvInformer kyvernoinformer.ClusterPolicyViolationInformer,
	nspvInformer kyvernoinformer.NamespacedPolicyViolationInformer,
	mconfigwebhookinformer mconfiginformer.MutatingWebhookConfigurationInformer,
	webhookRegistrationClient *webhookconfig.WebhookRegistrationClient,
	configHandler config.Interface,
	eventGen event.Interface,
	pvGenerator policyviolation.GeneratorInterface,
	pMetaStore policystore.UpdateInterface) (*PolicyController, error) {
	// Event broad caster
	eventBroadcaster := record.NewBroadcaster()
	eventBroadcaster.StartLogging(glog.Infof)
	eventInterface, err := client.GetEventsInterface()
	if err != nil {
		return nil, err
	}
	eventBroadcaster.StartRecordingToSink(&typedcorev1.EventSinkImpl{Interface: eventInterface})

	pc := PolicyController{
		client:                    client,
		kyvernoClient:             kyvernoClient,
		eventGen:                  eventGen,
		eventRecorder:             eventBroadcaster.NewRecorder(scheme.Scheme, v1.EventSource{Component: "policy_controller"}),
		queue:                     workqueue.NewNamedRateLimitingQueue(workqueue.DefaultControllerRateLimiter(), "policy"),
		webhookRegistrationClient: webhookRegistrationClient,
		configHandler:             configHandler,
		pMetaStore:                pMetaStore,
		pvGenerator:               pvGenerator,
	}

	pc.pvControl = RealPVControl{Client: kyvernoClient, Recorder: pc.eventRecorder}

	pInformer.Informer().AddEventHandler(cache.ResourceEventHandlerFuncs{
		AddFunc:    pc.addPolicy,
		UpdateFunc: pc.updatePolicy,
		DeleteFunc: pc.deletePolicy,
	})

	pvInformer.Informer().AddEventHandler(cache.ResourceEventHandlerFuncs{
		AddFunc:    pc.addPolicyViolation,
		UpdateFunc: pc.updatePolicyViolation,
		DeleteFunc: pc.deletePolicyViolation,
	})

	nspvInformer.Informer().AddEventHandler(cache.ResourceEventHandlerFuncs{
		AddFunc:    pc.addNamespacedPolicyViolation,
		UpdateFunc: pc.updateNamespacedPolicyViolation,
		DeleteFunc: pc.deleteNamespacedPolicyViolation,
	})

	pc.enqueuePolicy = pc.enqueue
	pc.syncHandler = pc.syncPolicy

	pc.pLister = pInformer.Lister()
	pc.pvLister = pvInformer.Lister()
	pc.nspvLister = nspvInformer.Lister()

	pc.pListerSynced = pInformer.Informer().HasSynced
	pc.pvListerSynced = pvInformer.Informer().HasSynced
	pc.nspvListerSynced = nspvInformer.Informer().HasSynced
	pc.mwebhookconfigSynced = mconfigwebhookinformer.Informer().HasSynced
	pc.mWebhookConfigLister = mconfigwebhookinformer.Lister()
	// resource manager
	// rebuild after 300 seconds/ 5 mins
	//TODO: pass the time in seconds instead of converting it internally
	pc.rm = NewResourceManager(30)

	// aggregator
	// pc.statusAggregator = NewPolicyStatAggregator(kyvernoClient, pInformer)
	pc.statusAggregator = NewPolicyStatAggregator(kyvernoClient)

	return &pc, nil
}

func (pc *PolicyController) addPolicy(obj interface{}) {
	p := obj.(*kyverno.ClusterPolicy)
	glog.V(4).Infof("Adding Policy %s", p.Name)
	// register with policy meta-store
	pc.pMetaStore.Register(*p)
	pc.enqueuePolicy(p)
}

func (pc *PolicyController) updatePolicy(old, cur interface{}) {
	oldP := old.(*kyverno.ClusterPolicy)
	curP := cur.(*kyverno.ClusterPolicy)
	glog.V(4).Infof("Updating Policy %s", oldP.Name)
	// TODO: optimize this : policy meta-store
	// Update policy-> (remove,add)
	pc.pMetaStore.UnRegister(*oldP)
	pc.pMetaStore.Register(*curP)
	pc.enqueuePolicy(curP)
}

func (pc *PolicyController) deletePolicy(obj interface{}) {
	p, ok := obj.(*kyverno.ClusterPolicy)
	if !ok {
		tombstone, ok := obj.(cache.DeletedFinalStateUnknown)
		if !ok {
			glog.Info(fmt.Errorf("Couldn't get object from tombstone %#v", obj))
			return
		}
		p, ok = tombstone.Obj.(*kyverno.ClusterPolicy)
		if !ok {
			glog.Info(fmt.Errorf("Tombstone contained object that is not a Policy %#v", obj))
			return
		}
	}
	glog.V(4).Infof("Deleting Policy %s", p.Name)
	// Unregister from policy meta-store
	pc.pMetaStore.UnRegister(*p)
	pc.enqueuePolicy(p)
}

func (pc *PolicyController) addPolicyViolation(obj interface{}) {
	pv := obj.(*kyverno.ClusterPolicyViolation)

	if pv.DeletionTimestamp != nil {
		// On a restart of the controller manager, it's possible for an object to
		// show up in a state that is already pending deletion.
		pc.deletePolicyViolation(pv)
		return
	}

	// generate labels to match the policy from the spec, if not present
	if updatePolicyLabelIfNotDefined(pc.pvControl, pv) {
		return
	}

	// If it has a ControllerRef, that's all that matters.
	if controllerRef := metav1.GetControllerOf(pv); controllerRef != nil {
		p := pc.resolveControllerRef(controllerRef)
		if p == nil {
			return
		}
		glog.V(4).Infof("PolicyViolation %s added.", pv.Name)
		pc.enqueuePolicy(p)
		return
	}

	// Otherwise, it's an orphan. Get a list of all matching Policies and sync
	// them to see if anyone wants to adopt it.
	ps := pc.getPolicyForPolicyViolation(pv)
	if len(ps) == 0 {
		// there is no cluster policy for this violation, so we can delete this cluster policy violation
		glog.V(4).Infof("PolicyViolation %s does not belong to an active policy, will be cleanedup", pv.Name)
		if err := pc.pvControl.DeletePolicyViolation(pv.Name); err != nil {
			glog.Errorf("Failed to deleted policy violation %s: %v", pv.Name, err)
			return
		}
		glog.V(4).Infof("PolicyViolation %s deleted", pv.Name)
		return
	}
	glog.V(4).Infof("Orphan Policy Violation %s added.", pv.Name)
	for _, p := range ps {
		pc.enqueuePolicy(p)
	}
}

func (pc *PolicyController) updatePolicyViolation(old, cur interface{}) {
	curPV := cur.(*kyverno.ClusterPolicyViolation)
	oldPV := old.(*kyverno.ClusterPolicyViolation)
	if curPV.ResourceVersion == oldPV.ResourceVersion {
		// Periodic resync will send update events for all known Policy Violation.
		// Two different versions of the same replica set will always have different RVs.
		return
	}

	// generate labels to match the policy from the spec, if not present
	if updatePolicyLabelIfNotDefined(pc.pvControl, curPV) {
		return
	}

	curControllerRef := metav1.GetControllerOf(curPV)
	oldControllerRef := metav1.GetControllerOf(oldPV)
	controllerRefChanged := !reflect.DeepEqual(curControllerRef, oldControllerRef)
	if controllerRefChanged && oldControllerRef != nil {
		// The ControllerRef was changed. Sync the old controller, if any.
		if p := pc.resolveControllerRef(oldControllerRef); p != nil {
			pc.enqueuePolicy(p)
		}
	}
	// If it has a ControllerRef, that's all that matters.
	if curControllerRef != nil {
		p := pc.resolveControllerRef(curControllerRef)
		if p == nil {
			return
		}
		glog.V(4).Infof("PolicyViolation %s updated.", curPV.Name)
		pc.enqueuePolicy(p)
		return
	}

	// Otherwise, it's an orphan. If anything changed, sync matching controllers
	// to see if anyone wants to adopt it now.
	labelChanged := !reflect.DeepEqual(curPV.Labels, oldPV.Labels)
	if labelChanged || controllerRefChanged {
		ps := pc.getPolicyForPolicyViolation(curPV)
		if len(ps) == 0 {
			// there is no cluster policy for this violation, so we can delete this cluster policy violation
			glog.V(4).Infof("PolicyViolation %s does not belong to an active policy, will be cleanedup", curPV.Name)
			if err := pc.pvControl.DeletePolicyViolation(curPV.Name); err != nil {
				glog.Errorf("Failed to deleted policy violation %s: %v", curPV.Name, err)
				return
			}
			glog.V(4).Infof("PolicyViolation %s deleted", curPV.Name)
			return
		}
		glog.V(4).Infof("Orphan PolicyViolation %s updated", curPV.Name)
		for _, p := range ps {
			pc.enqueuePolicy(p)
		}
	}
}

// deletePolicyViolation enqueues the Policy that manages a PolicyViolation when
// the PolicyViolation is deleted. obj could be an *kyverno.CusterPolicyViolation, or
// a DeletionFinalStateUnknown marker item.

func (pc *PolicyController) deletePolicyViolation(obj interface{}) {
	pv, ok := obj.(*kyverno.ClusterPolicyViolation)
	// When a delete is dropped, the relist will notice a PolicyViolation in the store not
	// in the list, leading to the insertion of a tombstone object which contains
	// the deleted key/value. Note that this value might be stale. If the PolicyViolation
	// changed labels the new Policy will not be woken up till the periodic resync.
	if !ok {
		tombstone, ok := obj.(cache.DeletedFinalStateUnknown)
		if !ok {
			glog.Info(fmt.Errorf("Couldn't get object from tombstone %#v", obj))
			return
		}
		pv, ok = tombstone.Obj.(*kyverno.ClusterPolicyViolation)
		if !ok {
			glog.Info(fmt.Errorf("Couldn't get object from tombstone %#v", obj))
			return
		}
	}
	controllerRef := metav1.GetControllerOf(pv)
	if controllerRef == nil {
		// No controller should care about orphans being deleted.
		return
	}
	p := pc.resolveControllerRef(controllerRef)
	if p == nil {
		return
	}
	glog.V(4).Infof("PolicyViolation %s deleted", pv.Name)
	pc.enqueuePolicy(p)
}

// resolveControllerRef returns the controller referenced by a ControllerRef,
// or nil if the ControllerRef could not be resolved to a matching controller
// of the correct Kind.
func (pc *PolicyController) resolveControllerRef(controllerRef *metav1.OwnerReference) *kyverno.ClusterPolicy {
	// We can't look up by UID, so look up by Name and then verify UID.
	// Don't even try to look up by Name if it's the wrong Kind.
	if controllerRef.Kind != controllerRef.Kind {
		return nil
	}
	p, err := pc.pLister.Get(controllerRef.Name)
	if err != nil {
		return nil
	}
	if p.UID != controllerRef.UID {
		// The controller we found with this Name is not the same one that the
		// ControllerRef points to.
		return nil
	}
	return p
}

func (pc *PolicyController) getPolicyForPolicyViolation(pv *kyverno.ClusterPolicyViolation) []*kyverno.ClusterPolicy {
	policies, err := pc.pLister.GetPolicyForPolicyViolation(pv)
	if err != nil || len(policies) == 0 {
		return nil
	}
	// Because all PolicyViolations's belonging to a Policy should have a unique label key,
	// there should never be more than one Policy returned by the above method.
	// If that happens we should probably dynamically repair the situation by ultimately
	// trying to clean up one of the controllers, for now we just return the older one
	if len(policies) > 1 {
		// ControllerRef will ensure we don't do anything crazy, but more than one
		// item in this list nevertheless constitutes user error.
		glog.V(4).Infof("user error! more than one policy is selecting policy violation %s with labels: %#v, returning %s",
			pv.Name, pv.Labels, policies[0].Name)
	}
	return policies
}

func (pc *PolicyController) enqueue(policy *kyverno.ClusterPolicy) {
	key, err := cache.MetaNamespaceKeyFunc(policy)
	if err != nil {
		glog.Error(err)
		return
	}
	pc.queue.Add(key)
}

// Run begins watching and syncing.
func (pc *PolicyController) Run(workers int, stopCh <-chan struct{}) {

	defer utilruntime.HandleCrash()
	defer pc.queue.ShutDown()

	glog.Info("Starting policy controller")
	defer glog.Info("Shutting down policy controller")

<<<<<<< HEAD
	if !cache.WaitForCacheSync(stopCh, pc.pListerSynced, pc.pvListerSynced, pc.nspvListerSynced, pc.mwebhookconfigSynced) {
=======
	if !cache.WaitForCacheSync(stopCh, pc.pListerSynced, pc.pvListerSynced, pc.nspvListerSynced) {
		glog.Error("failed to sync informer cache")
>>>>>>> b2e4186c
		return
	}
	for i := 0; i < workers; i++ {
		go wait.Until(pc.worker, time.Second, stopCh)
	}
	// policy status aggregator
	//TODO: workers required for aggergation
	pc.statusAggregator.Run(1, stopCh)
	<-stopCh
}

// worker runs a worker thread that just dequeues items, processes them, and marks them done.
// It enforces that the syncHandler is never invoked concurrently with the same key.
func (pc *PolicyController) worker() {
	for pc.processNextWorkItem() {
	}
}

func (pc *PolicyController) processNextWorkItem() bool {
	key, quit := pc.queue.Get()
	if quit {
		return false
	}
	defer pc.queue.Done(key)
	err := pc.syncHandler(key.(string))
	pc.handleErr(err, key)

	return true
}

func (pc *PolicyController) handleErr(err error, key interface{}) {
	if err == nil {
		pc.queue.Forget(key)
		return
	}

	if pc.queue.NumRequeues(key) < maxRetries {
		glog.V(2).Infof("Error syncing Policy %v: %v", key, err)
		pc.queue.AddRateLimited(key)
		return
	}

	utilruntime.HandleError(err)
	glog.V(2).Infof("Dropping policy %q out of the queue: %v", key, err)
	pc.queue.Forget(key)
}

func (pc *PolicyController) syncPolicy(key string) error {
	startTime := time.Now()
	glog.V(4).Infof("Started syncing policy %q (%v)", key, startTime)
	defer func() {
		glog.V(4).Infof("Finished syncing policy %q (%v)", key, time.Since(startTime))
	}()
	policy, err := pc.pLister.Get(key)
	if errors.IsNotFound(err) {
		glog.V(2).Infof("Policy %v has been deleted", key)

		// remove the recorded stats for the policy
		pc.statusAggregator.RemovePolicyStats(key)
		// remove webhook configurations if there are no policies
		if err := pc.removeResourceWebhookConfiguration(); err != nil {
			// do not fail, if unable to delete resource webhook config
			glog.V(4).Infof("failed to remove resource webhook configuration: %v", err)
			glog.Errorln(err)
		}
		return nil
	}

	if err != nil {
		glog.V(4).Info(err)
		return err
	}

	if err := pc.createResourceMutatingWebhookConfigurationIfRequired(*policy); err != nil {
		glog.V(4).Infof("failed to create resource mutating webhook configurations, policies wont be applied on resources: %v", err)
		glog.Errorln(err)
	}

	// Deep-copy otherwise we are mutating our cache.
	// TODO: Deep-copy only when needed.
	p := policy.DeepCopy()

	pvList, nspvList, err := pc.getPolicyViolationsForPolicy(p)
	if err != nil {
		return err
	}
	// process policies on existing resources
	engineResponses := pc.processExistingResources(*p)
	// report errors
	pc.cleanupAndReport(engineResponses)
	// fetch the policy again via the aggreagator to remain consistent
	return pc.syncStatusOnly(p, pvList, nspvList)
}

//syncStatusOnly updates the policy status subresource
// status:
// 		- violations : (count of the resources that violate this policy )
func (pc *PolicyController) syncStatusOnly(p *kyverno.ClusterPolicy, pvList []*kyverno.ClusterPolicyViolation, nspvList []*kyverno.NamespacedPolicyViolation) error {
	newStatus := pc.calculateStatus(p.Name, pvList, nspvList)
	if reflect.DeepEqual(newStatus, p.Status) {
		// no update to status
		return nil
	}
	// update status
	newPolicy := p
	newPolicy.Status = newStatus
	_, err := pc.kyvernoClient.KyvernoV1().ClusterPolicies().UpdateStatus(newPolicy)
	return err
}

func (pc *PolicyController) calculateStatus(policyName string, pvList []*kyverno.ClusterPolicyViolation, nspvList []*kyverno.NamespacedPolicyViolation) kyverno.PolicyStatus {
	violationCount := len(pvList) + len(nspvList)
	status := kyverno.PolicyStatus{
		ViolationCount: violationCount,
	}
	// get stats
	stats := pc.statusAggregator.GetPolicyStats(policyName)
	if !reflect.DeepEqual(stats, (PolicyStatInfo{})) {
		status.RulesAppliedCount = stats.RulesAppliedCount
		status.ResourcesBlockedCount = stats.ResourceBlocked
		status.AvgExecutionTimeMutation = stats.MutationExecutionTime.String()
		status.AvgExecutionTimeValidation = stats.ValidationExecutionTime.String()
		status.AvgExecutionTimeGeneration = stats.GenerationExecutionTime.String()
		// update rule stats
		status.Rules = convertRules(stats.Rules)
	}
	return status
}

func (pc *PolicyController) getPolicyViolationsForPolicy(p *kyverno.ClusterPolicy) ([]*kyverno.ClusterPolicyViolation, []*kyverno.NamespacedPolicyViolation, error) {
	policyLabelmap := map[string]string{"policy": p.Name}
	//NOt using a field selector, as the match function will have to cash the runtime.object
	// to get the field, while it can get labels directly, saves the cast effort
	ls := &metav1.LabelSelector{}
	if err := metav1.Convert_Map_string_To_string_To_v1_LabelSelector(&policyLabelmap, ls, nil); err != nil {
		return nil, nil, fmt.Errorf("failed to generate label sector of Policy name %s: %v", p.Name, err)
	}

	policySelector, err := metav1.LabelSelectorAsSelector(ls)
	if err != nil {
		return nil, nil, fmt.Errorf("Policy %s has invalid label selector: %v", p.Name, err)
	}

	// List all PolicyViolation to find those we own but that no longer match our
	// selector. They will be orphaned by ClaimPolicyViolation().
	// cluster Policy Violation
	pvList, err := pc.pvLister.List(labels.Everything())
	if err != nil {
		return nil, nil, err
	}

	canAdoptFunc := RecheckDeletionTimestamp(func() (metav1.Object, error) {
		fresh, err := pc.kyvernoClient.KyvernoV1().ClusterPolicies().Get(p.Name, metav1.GetOptions{})
		if err != nil {
			return nil, err
		}
		if fresh.UID != p.UID {
			return nil, fmt.Errorf("original Policy %v is gone: got uid %v, wanted %v", p.Name, fresh.UID, p.UID)
		}
		return fresh, nil
	})

	cm := NewPolicyViolationControllerRefManager(pc.pvControl, p, policySelector, controllerKind, canAdoptFunc)
	claimedPVList, err := cm.claimPolicyViolations(pvList)
	if err != nil {
		return nil, nil, err
	}
	claimedPVs := claimedPVList.([]*kyverno.ClusterPolicyViolation)

	// namespaced Policy Violation
	nspvList, err := pc.nspvLister.List(labels.Everything())
	if err != nil {
		return nil, nil, err
	}

	nscm := NewPolicyViolationControllerRefManager(pc.pvControl, p, policySelector, controllerKind, canAdoptFunc)
	claimedNSPVList, err := nscm.claimPolicyViolations(nspvList)
	if err != nil {
		return nil, nil, err
	}
	claimedNSPVs := claimedNSPVList.([]*kyverno.NamespacedPolicyViolation)

	return claimedPVs, claimedNSPVs, nil
}

func (m *PolicyViolationControllerRefManager) claimPolicyViolations(sets interface{}) (interface{}, error) {
	var errlist []error

	match := func(obj metav1.Object) bool {
		return m.Selector.Matches(labels.Set(obj.GetLabels()))
	}
	adopt := func(obj metav1.Object) error {
		return m.adoptPolicyViolation(obj)
	}
	release := func(obj metav1.Object) error {
		return m.releasePolicyViolation(obj)
	}

	if pvs, ok := sets.([]*kyverno.ClusterPolicyViolation); ok {
		var claimed []*kyverno.ClusterPolicyViolation
		for _, pv := range pvs {
			ok, err := m.ClaimObject(pv, match, adopt, release)
			if err != nil {
				errlist = append(errlist, err)
				continue
			}
			if ok {
				claimed = append(claimed, pv)
			}
		}
		return claimed, utilerrors.NewAggregate(errlist)
	}

	var claimed []*kyverno.NamespacedPolicyViolation
	for _, pv := range sets.([]*kyverno.NamespacedPolicyViolation) {
		ok, err := m.ClaimObject(pv, match, adopt, release)
		if err != nil {
			errlist = append(errlist, err)
			continue
		}
		if ok {
			claimed = append(claimed, pv)
		}
	}
	return claimed, utilerrors.NewAggregate(errlist)
}

func (m *PolicyViolationControllerRefManager) adoptPolicyViolation(pv interface{}) error {
	var ns, pvname string
	var pvuid types.UID
	switch typedPV := pv.(type) {
	case *kyverno.ClusterPolicyViolation:
		pvname = typedPV.Name
		pvuid = typedPV.UID
	case *kyverno.NamespacedPolicyViolation:
		ns = typedPV.Namespace
		pvname = typedPV.Name
		pvuid = typedPV.UID
	}

	if err := m.CanAdopt(); err != nil {
		return fmt.Errorf("can't adopt %T name=%s, namespace=%s (%v): %v", pv, pvname, ns, pvuid, err)
	}
	// Note that ValidateOwnerReferences() will reject this patch if another
	// OwnerReference exists with controller=true.
	//TODO Add JSON Patch Owner reference for resource
	//TODO Update owner refence for resource
	controllerFlag := true
	blockOwnerDeletionFlag := true
	pOwnerRef := metav1.OwnerReference{APIVersion: m.controllerKind.GroupVersion().String(),
		Kind:               m.controllerKind.Kind,
		Name:               m.Controller.GetName(),
		UID:                m.Controller.GetUID(),
		Controller:         &controllerFlag,
		BlockOwnerDeletion: &blockOwnerDeletionFlag,
	}
	addControllerPatch, err := createOwnerReferencePatch(pOwnerRef)
	if err != nil {
		glog.Errorf("failed to add owner reference %v for PolicyViolation %s: %v", pOwnerRef, pvname, err)
		return err
	}

	if _, ok := pv.(*kyverno.ClusterPolicyViolation); ok {
		return m.pvControl.PatchPolicyViolation(pvname, addControllerPatch)
	}

	return m.pvControl.PatchNamespacedPolicyViolation(ns, pvname, addControllerPatch)
}

type patchOwnerReferenceValue struct {
	Op    string                  `json:"op"`
	Path  string                  `json:"path"`
	Value []metav1.OwnerReference `json:"value"`
}

func createOwnerReferencePatch(ownerRef metav1.OwnerReference) ([]byte, error) {
	payload := []patchOwnerReferenceValue{{
		Op:    "add",
		Path:  "/metadata/ownerReferences",
		Value: []metav1.OwnerReference{ownerRef},
	}}
	return json.Marshal(payload)
}

func removeOwnerReferencePatch(ownerRef metav1.OwnerReference) ([]byte, error) {
	payload := []patchOwnerReferenceValue{{
		Op:    "remove",
		Path:  "/metadata/ownerReferences",
		Value: []metav1.OwnerReference{ownerRef},
	}}
	return json.Marshal(payload)
}

func (m *PolicyViolationControllerRefManager) releasePolicyViolation(pv interface{}) error {
	var ns, pvname string
	switch typedPV := pv.(type) {
	case *kyverno.ClusterPolicyViolation:
		pvname = typedPV.Name
	case *kyverno.NamespacedPolicyViolation:
		ns = typedPV.Namespace
		pvname = typedPV.Name
	}

	glog.V(2).Infof("patching PolicyViolation %s to remove its controllerRef to %s/%s:%s",
		pvname, m.controllerKind.GroupVersion(), m.controllerKind.Kind, m.Controller.GetName())
	//TODO JSON patch for owner reference for resources
	controllerFlag := true
	blockOwnerDeletionFlag := true
	pOwnerRef := metav1.OwnerReference{APIVersion: m.controllerKind.GroupVersion().String(),
		Kind:               m.controllerKind.Kind,
		Name:               m.Controller.GetName(),
		UID:                m.Controller.GetUID(),
		Controller:         &controllerFlag,
		BlockOwnerDeletion: &blockOwnerDeletionFlag,
	}

	removeControllerPatch, err := removeOwnerReferencePatch(pOwnerRef)
	if err != nil {
		glog.Errorf("failed to add owner reference %v for PolicyViolation %s: %v", pOwnerRef, pvname, err)
		return err
	}

	// deleteOwnerRefPatch := fmt.Sprintf(`{"metadata":{"ownerReferences":[{"$patch":"delete","uid":"%s"}],"uid":"%s"}}`, m.Controller.GetUID(), pv.UID)

	if _, ok := pv.(*kyverno.ClusterPolicyViolation); ok {
		err = m.pvControl.PatchPolicyViolation(pvname, removeControllerPatch)
		if err != nil {
			if errors.IsNotFound(err) {
				// If the ReplicaSet no longer exists, ignore it.
				return nil
			}
			if errors.IsInvalid(err) {
				// Invalid error will be returned in two cases: 1. the ReplicaSet
				// has no owner reference, 2. the uid of the ReplicaSet doesn't
				// match, which means the ReplicaSet is deleted and then recreated.
				// In both cases, the error can be ignored.
				return nil
			}
		}
		return err
	}

	err = m.pvControl.PatchNamespacedPolicyViolation(ns, pvname, removeControllerPatch)
	if err != nil {
		if errors.IsNotFound(err) {
			// If the ReplicaSet no longer exists, ignore it.
			return nil
		}
		if errors.IsInvalid(err) {
			// Invalid error will be returned in two cases: 1. the ReplicaSet
			// has no owner reference, 2. the uid of the ReplicaSet doesn't
			// match, which means the ReplicaSet is deleted and then recreated.
			// In both cases, the error can be ignored.
			return nil
		}
	}
	return err
}

//PolicyViolationControllerRefManager manages adoption of policy violation by a policy
type PolicyViolationControllerRefManager struct {
	BaseControllerRefManager
	controllerKind schema.GroupVersionKind
	pvControl      PVControlInterface
}

//NewPolicyViolationControllerRefManager returns new PolicyViolationControllerRefManager
func NewPolicyViolationControllerRefManager(
	pvControl PVControlInterface,
	controller metav1.Object,
	selector labels.Selector,
	controllerKind schema.GroupVersionKind,
	canAdopt func() error,
) *PolicyViolationControllerRefManager {

	m := PolicyViolationControllerRefManager{
		BaseControllerRefManager: BaseControllerRefManager{
			Controller:   controller,
			Selector:     selector,
			CanAdoptFunc: canAdopt,
		},
		controllerKind: controllerKind,
		pvControl:      pvControl,
	}
	return &m
}

//BaseControllerRefManager ...
type BaseControllerRefManager struct {
	Controller   metav1.Object
	Selector     labels.Selector
	canAdoptErr  error
	canAdoptOnce sync.Once
	CanAdoptFunc func() error
}

//CanAdopt ...
func (m *BaseControllerRefManager) CanAdopt() error {
	m.canAdoptOnce.Do(func() {
		if m.CanAdoptFunc != nil {
			m.canAdoptErr = m.CanAdoptFunc()
		}
	})
	return m.canAdoptErr
}

//ClaimObject ...
func (m *BaseControllerRefManager) ClaimObject(obj metav1.Object, match func(metav1.Object) bool, adopt, release func(metav1.Object) error) (bool, error) {
	controllerRef := metav1.GetControllerOf(obj)
	if controllerRef != nil {
		if controllerRef.UID != m.Controller.GetUID() {
			// Owned by someone else. Ignore
			return false, nil
		}
		if match(obj) {
			// We already own it and the selector matches.
			// Return true (successfully claimed) before checking deletion timestamp.
			// We're still allowed to claim things we already own while being deleted
			// because doing so requires taking no actions.
			return true, nil

		}
		// Owned by us but selector doesn't match.
		// Try to release, unless we're being deleted.
		if m.Controller.GetDeletionTimestamp() != nil {
			return false, nil
		}
		if err := release(obj); err != nil {
			// If the PolicyViolation no longer exists, ignore the error.
			if errors.IsNotFound(err) {
				return false, nil
			}
			// Either someone else released it, or there was a transient error.
			// The controller should requeue and try again if it's still stale.
			return false, err
		}
		// Successfully released.
		return false, nil
	}
	// It's an orphan.
	if m.Controller.GetDeletionTimestamp() != nil || !match(obj) {
		// Ignore if we're being deleted or selector doesn't match.
		return false, nil
	}
	if obj.GetDeletionTimestamp() != nil {
		// Ignore if the object is being deleted
		return false, nil
	}
	// Selector matches. Try to adopt.
	if err := adopt(obj); err != nil {
		// If the PolicyViolation no longer exists, ignore the error
		if errors.IsNotFound(err) {
			return false, nil
		}
		// Either someone else claimed it first, or there was a transient error.
		// The controller should requeue and try again if it's still orphaned.
		return false, err
	}
	// Successfully adopted.
	return true, nil

}

//PVControlInterface provides interface to  operate on policy violation resource
type PVControlInterface interface {
	PatchPolicyViolation(name string, data []byte) error
	DeletePolicyViolation(name string) error

	PatchNamespacedPolicyViolation(ns, name string, data []byte) error
	DeleteNamespacedPolicyViolation(ns, name string) error
}

// RealPVControl is the default implementation of PVControlInterface.
type RealPVControl struct {
	Client   kyvernoclient.Interface
	Recorder record.EventRecorder
}

//PatchPolicyViolation patches the policy violation with the provided JSON Patch
func (r RealPVControl) PatchPolicyViolation(name string, data []byte) error {
	_, err := r.Client.KyvernoV1().ClusterPolicyViolations().Patch(name, types.JSONPatchType, data)
	return err
}

//DeletePolicyViolation deletes the policy violation
func (r RealPVControl) DeletePolicyViolation(name string) error {
	return r.Client.KyvernoV1().ClusterPolicyViolations().Delete(name, &metav1.DeleteOptions{})
}

//PatchNamespacedPolicyViolation patches the namespaced policy violation with the provided JSON Patch
func (r RealPVControl) PatchNamespacedPolicyViolation(ns, name string, data []byte) error {
	_, err := r.Client.KyvernoV1().NamespacedPolicyViolations(ns).Patch(name, types.JSONPatchType, data)
	return err
}

//DeleteNamespacedPolicyViolation deletes the namespaced policy violation
func (r RealPVControl) DeleteNamespacedPolicyViolation(ns, name string) error {
	return r.Client.KyvernoV1().NamespacedPolicyViolations(ns).Delete(name, &metav1.DeleteOptions{})
}

// RecheckDeletionTimestamp returns a CanAdopt() function to recheck deletion.
//
// The CanAdopt() function calls getObject() to fetch the latest value,
// and denies adoption attempts if that object has a non-nil DeletionTimestamp.
func RecheckDeletionTimestamp(getObject func() (metav1.Object, error)) func() error {
	return func() error {
		obj, err := getObject()
		if err != nil {
			return fmt.Errorf("can't recheck DeletionTimestamp: %v", err)
		}
		if obj.GetDeletionTimestamp() != nil {
			return fmt.Errorf("%v/%v has just been deleted at %v", obj.GetNamespace(), obj.GetName(), obj.GetDeletionTimestamp())
		}
		return nil
	}
}

type patchLabelValue struct {
	Op    string `json:"op"`
	Path  string `json:"path"`
	Value string `json:"value"`
}

type patchLabelMapValue struct {
	Op    string            `json:"op"`
	Path  string            `json:"path"`
	Value map[string]string `json:"value"`
}

func createPolicyLabelPatch(policy string) ([]byte, error) {
	payload := []patchLabelValue{{
		Op:    "add",
		Path:  "/metadata/labels/policy",
		Value: policy,
	}}
	return json.Marshal(payload)
}

func createResourceLabelPatch(resource string) ([]byte, error) {
	payload := []patchLabelValue{{
		Op:    "add",
		Path:  "/metadata/labels/resource",
		Value: resource,
	}}
	return json.Marshal(payload)
}

func createLabelMapPatch(policy string, resource string) ([]byte, error) {
	payload := []patchLabelMapValue{{
		Op:    "add",
		Path:  "/metadata/labels",
		Value: map[string]string{"policy": policy, "resource": resource},
	}}
	return json.Marshal(payload)
}

//updatePolicyLabelIfNotDefined adds the label 'policy' to the PolicyViolation
// label is used here to lookup policyViolation and corresponding Policy
func updatePolicyLabelIfNotDefined(pvControl PVControlInterface, pv *kyverno.ClusterPolicyViolation) bool {
	updateLabel := func() bool {
		glog.V(4).Infof("adding label 'policy:%s' to PolicyViolation %s", pv.Spec.Policy, pv.Name)
		glog.V(4).Infof("adding label 'resource:%s' to PolicyViolation %s", pv.Spec.ResourceSpec.ToKey(), pv.Name)
		// add label based on the policy spec
		labels := pv.GetLabels()
		if pv.Spec.Policy == "" {
			glog.Error("policy not defined for violation")
			// should be cleaned up
			return false
		}
		if labels == nil {
			// create a patch to generate the labels map with policy label
			patch, err := createLabelMapPatch(pv.Spec.Policy, pv.Spec.ResourceSpec.ToKey())
			if err != nil {
				glog.Errorf("unable to init label map. %v", err)
				return false
			}
			if err := pvControl.PatchPolicyViolation(pv.Name, patch); err != nil {
				glog.Errorf("Unable to add 'policy' label to PolicyViolation %s: %v", pv.Name, err)
				return false
			}
			// update successful
			return true
		}
		// JSON Patch to add exact label
		policyLabelPatch, err := createPolicyLabelPatch(pv.Spec.Policy)
		if err != nil {
			glog.Errorf("failed to generate patch to add label 'policy': %v", err)
			return false
		}
		resourceLabelPatch, err := createResourceLabelPatch(pv.Spec.ResourceSpec.ToKey())
		if err != nil {
			glog.Errorf("failed to generate patch to add label 'resource': %v", err)
			return false
		}
		//join patches
		labelPatch := joinPatches(policyLabelPatch, resourceLabelPatch)
		if labelPatch == nil {
			glog.Errorf("failed to join patches : %v", err)
			return false
		}
		glog.V(4).Infof("patching policy violation %s with patch %s", pv.Name, string(labelPatch))
		if err := pvControl.PatchPolicyViolation(pv.Name, labelPatch); err != nil {
			glog.Errorf("Unable to add 'policy' label to PolicyViolation %s: %v", pv.Name, err)
			return false
		}
		// update successful
		return true
	}

	var policy string
	var ok bool
	// operate oncopy of resource
	curLabels := pv.GetLabels()
	if policy, ok = curLabels["policy"]; !ok {
		return updateLabel()
	}
	// TODO: would be benificial to add a check to verify if the policy in name and resource spec match
	if policy != pv.Spec.Policy {
		glog.Errorf("label 'policy:%s' and spec.policy %s dont match ", policy, pv.Spec.Policy)
		//TODO handle this case
		return updateLabel()
	}
	return false
}

func joinPatches(patches ...[]byte) []byte {
	var result []byte
	if patches == nil {
		//nothing tot join
		return result
	}
	result = append(result, []byte("[\n")...)
	for index, patch := range patches {
		result = append(result, patch...)
		if index != len(patches)-1 {
			result = append(result, []byte(",\n")...)
		}
	}
	result = append(result, []byte("\n]")...)
	return result
}

// convertRules converts the internal rule stats to one used in policy.stats struct
func convertRules(rules []RuleStatinfo) []kyverno.RuleStats {
	var stats []kyverno.RuleStats
	for _, r := range rules {
		stat := kyverno.RuleStats{
			Name:           r.RuleName,
			ExecutionTime:  r.ExecutionTime.String(),
			AppliedCount:   r.RuleAppliedCount,
			ViolationCount: r.RulesFailedCount,
			MutationCount:  r.MutationCount,
		}
		stats = append(stats, stat)
	}
	return stats
}<|MERGE_RESOLUTION|>--- conflicted
+++ resolved
@@ -400,12 +400,8 @@
 	glog.Info("Starting policy controller")
 	defer glog.Info("Shutting down policy controller")
 
-<<<<<<< HEAD
 	if !cache.WaitForCacheSync(stopCh, pc.pListerSynced, pc.pvListerSynced, pc.nspvListerSynced, pc.mwebhookconfigSynced) {
-=======
-	if !cache.WaitForCacheSync(stopCh, pc.pListerSynced, pc.pvListerSynced, pc.nspvListerSynced) {
 		glog.Error("failed to sync informer cache")
->>>>>>> b2e4186c
 		return
 	}
 	for i := 0; i < workers; i++ {
