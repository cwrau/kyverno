package engine

import (
	"fmt"
	"log"

	kubeClient "github.com/nirmata/kube-policy/kubeclient"
	kubepolicy "github.com/nirmata/kube-policy/pkg/apis/policy/v1alpha1"
	metav1 "k8s.io/apimachinery/pkg/apis/meta/v1"
)

type GenerationResponse struct {
	Generator *kubepolicy.Generation
	Namespace string
}

// Generate should be called to process generate rules on the resource
// TODO: extend kubeclient(will change to dynamic client) to create resources
func Generate(policy kubepolicy.Policy, rawResource []byte, kubeClient *kubeClient.KubeClient, gvk metav1.GroupVersionKind) {
	// configMapGenerator and secretGenerator can be applied only to namespaces
	if gvk.Kind != "Namespace" {
		return
	}

<<<<<<< HEAD
	var generateResps []GenerationResponse

	for _, rule := range policy.Spec.Rules {
		ok := ResourceMeetsDescription(rawResource, rule.ResourceDescription, gvk)
=======
	for i, rule := range policy.Spec.Rules {

		// Checks for preconditions
		// TODO: Rework PolicyEngine interface that it receives not a policy, but mutation object for
		// Mutate, validation for Validate and so on. It will allow to bring this checks outside of PolicyEngine
		// to common part as far as they present for all: mutation, validation, generation

		err := rule.Validate()
		if err != nil {
			log.Printf("Rule has invalid structure: rule number = %d, rule name = %s in policy %s, err: %v\n", i, rule.Name, policy.ObjectMeta.Name, err)
			continue
		}

		ok, err := ResourceMeetsRules(rawResource, rule.ResourceDescription, gvk)
		if err != nil {
			log.Printf("Rule has invalid data: rule number = %d, rule name = %s in policy %s, err: %v\n", i, rule.Name, policy.ObjectMeta.Name, err)
			continue
		}
>>>>>>> 4b380f75

		if !ok {
			log.Printf("Rule is not applicable to the request: rule name = %s in policy %s \n", rule.Name, policy.ObjectMeta.Name)
			continue
		}

<<<<<<< HEAD
		generateResps, err := applyRuleGenerator(rawResource, rule.Generation)
=======
		err = applyRuleGenerator(rawResource, rule.Generation, kubeClient)
>>>>>>> 4b380f75
		if err != nil {
			log.Printf("Failed to apply rule generator: %v", err)
		}
	}
}

// Applies "configMapGenerator" and "secretGenerator" described in PolicyRule
// TODO: plan to support all kinds of generator
func applyRuleGenerator(rawResource []byte, generator *kubepolicy.Generation, kubeClient *kubeClient.KubeClient) error {
	if generator == nil {
		return nil
	}

	err := generator.Validate()
	if err != nil {
		return fmt.Errorf("Generator for '%s/%s' is invalid: %s", generator.Kind, generator.Name, err)
	}

	namespace := ParseNameFromObject(rawResource)
	switch generator.Kind {
	case "ConfigMap":
		err = kubeClient.GenerateConfigMap(*generator, namespace)
	case "Secret":
		err = kubeClient.GenerateSecret(*generator, namespace)
	default:
		err = fmt.Errorf("Unsupported config Kind '%s'", generator.Kind)
	}

	if err != nil {
		return fmt.Errorf("Unable to apply generator for %s '%s/%s' : %v", generator.Kind, namespace, generator.Name, err)
	}

	log.Printf("Successfully applied generator %s/%s", generator.Kind, generator.Name)
	return nil
}<|MERGE_RESOLUTION|>--- conflicted
+++ resolved
@@ -18,46 +18,20 @@
 // TODO: extend kubeclient(will change to dynamic client) to create resources
 func Generate(policy kubepolicy.Policy, rawResource []byte, kubeClient *kubeClient.KubeClient, gvk metav1.GroupVersionKind) {
 	// configMapGenerator and secretGenerator can be applied only to namespaces
+	// TODO: support for any resource
 	if gvk.Kind != "Namespace" {
 		return
 	}
 
-<<<<<<< HEAD
-	var generateResps []GenerationResponse
-
 	for _, rule := range policy.Spec.Rules {
 		ok := ResourceMeetsDescription(rawResource, rule.ResourceDescription, gvk)
-=======
-	for i, rule := range policy.Spec.Rules {
-
-		// Checks for preconditions
-		// TODO: Rework PolicyEngine interface that it receives not a policy, but mutation object for
-		// Mutate, validation for Validate and so on. It will allow to bring this checks outside of PolicyEngine
-		// to common part as far as they present for all: mutation, validation, generation
-
-		err := rule.Validate()
-		if err != nil {
-			log.Printf("Rule has invalid structure: rule number = %d, rule name = %s in policy %s, err: %v\n", i, rule.Name, policy.ObjectMeta.Name, err)
-			continue
-		}
-
-		ok, err := ResourceMeetsRules(rawResource, rule.ResourceDescription, gvk)
-		if err != nil {
-			log.Printf("Rule has invalid data: rule number = %d, rule name = %s in policy %s, err: %v\n", i, rule.Name, policy.ObjectMeta.Name, err)
-			continue
-		}
->>>>>>> 4b380f75
 
 		if !ok {
 			log.Printf("Rule is not applicable to the request: rule name = %s in policy %s \n", rule.Name, policy.ObjectMeta.Name)
 			continue
 		}
 
-<<<<<<< HEAD
-		generateResps, err := applyRuleGenerator(rawResource, rule.Generation)
-=======
-		err = applyRuleGenerator(rawResource, rule.Generation, kubeClient)
->>>>>>> 4b380f75
+		err := applyRuleGenerator(rawResource, rule.Generation, kubeClient)
 		if err != nil {
 			log.Printf("Failed to apply rule generator: %v", err)
 		}
@@ -71,10 +45,7 @@
 		return nil
 	}
 
-	err := generator.Validate()
-	if err != nil {
-		return fmt.Errorf("Generator for '%s/%s' is invalid: %s", generator.Kind, generator.Name, err)
-	}
+	var err error
 
 	namespace := ParseNameFromObject(rawResource)
 	switch generator.Kind {
