--- conflicted
+++ resolved
@@ -17,29 +17,17 @@
 
 // Validate handles validating admission request
 // Checks the target resources for rules defined in the policy
-<<<<<<< HEAD
-func Validate(policy kubepolicy.Policy, rawResource []byte, gvk metav1.GroupVersionKind) *EngineResponse {
-	var resource interface{}
-	ris := []*info.RuleInfo{}
-
-	if err := json.Unmarshal(rawResource, &resource); err != nil {
-		glog.Errorf("Failed to parse rawResource err: %v\n", err)
-		return nil
-=======
-func Validate(policy kyverno.Policy, resource unstructured.Unstructured) ([]info.RuleInfo, error) {
-	//TODO: convert rawResource to unstructured to avoid unmarhalling all the time for get some resource information
-	//TODO: pass unstructured instead of rawResource ?
-
+func Validate(policy kyverno.Policy, resource unstructured.Unstructured) EngineResponse {
 	resourceRaw, err := resource.MarshalJSON()
 	if err != nil {
-		glog.V(4).Infof("unable to marshal resource : %v", err)
-		return nil, err
->>>>>>> aed0ed0d
-	}
+		glog.V(4).Infof("unable to marshal resource : %v\n", err)
+		return EngineResponse{PatchedResource: resource}
+	}
+
 	var resourceInt interface{}
 	if err := json.Unmarshal(resourceRaw, &resourceInt); err != nil {
-		glog.V(4).Infof("unable to unmarshal resource : %v", err)
-		return nil, err
+		glog.V(4).Infof("unable to unmarshal resource : %v\n", err)
+		return EngineResponse{PatchedResource: resource}
 	}
 
 	var ruleInfos []info.RuleInfo
@@ -50,7 +38,7 @@
 		}
 
 		// check if the resource satisfies the filter conditions defined in the rule
-		//TODO: this needs to be extracted, to filter the resource so that we can avoid passing resources that
+		// TODO: this needs to be extracted, to filter the resource so that we can avoid passing resources that
 		// dont statisfy a policy rule resource description
 		ok := MatchesResourceDescription(resource, rule)
 		if !ok {
@@ -71,13 +59,7 @@
 		ruleInfos = append(ruleInfos, ruleInfo)
 	}
 
-<<<<<<< HEAD
-	return &EngineResponse{
-		RuleInfos: ris,
-	}
-=======
-	return ruleInfos, nil
->>>>>>> aed0ed0d
+	return EngineResponse{RuleInfos: ruleInfos}
 }
 
 // validateResourceWithPattern is a start of element-by-element validation process
