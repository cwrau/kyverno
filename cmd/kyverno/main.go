--- conflicted
+++ resolved
@@ -7,12 +7,8 @@
 	"os"
 	"time"
 
-<<<<<<< HEAD
-=======
 	"github.com/nirmata/kyverno/pkg/openapi"
 
-	"github.com/golang/glog"
->>>>>>> 2768574a
 	"github.com/nirmata/kyverno/pkg/checker"
 	kyvernoclient "github.com/nirmata/kyverno/pkg/client/clientset/versioned"
 	kyvernoinformer "github.com/nirmata/kyverno/pkg/client/informers/externalversions"
@@ -185,12 +181,9 @@
 		client,
 		pInformer.Kyverno().V1().ClusterPolicyViolations(),
 		pInformer.Kyverno().V1().PolicyViolations(),
-<<<<<<< HEAD
+		statusSync.Listener,
 		log.Log.WithName("PolicyViolationGenerator"),
 	)
-=======
-		statusSync.Listener)
->>>>>>> 2768574a
 
 	// POLICY CONTROLLER
 	// - reconciliation policy and policy violation
@@ -227,11 +220,8 @@
 		egen,
 		pvgen,
 		kubedynamicInformer,
-<<<<<<< HEAD
+		statusSync.Listener,
 		log.Log.WithName("GenerateController"),
-=======
-		statusSync.Listener,
->>>>>>> 2768574a
 	)
 	// GENERATE REQUEST CLEANUP
 	// -- cleans up the generate requests that have not been processed(i.e. state = [Pending, Failed]) for more than defined timeout
