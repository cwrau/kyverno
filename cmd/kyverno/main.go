--- conflicted
+++ resolved
@@ -251,11 +251,8 @@
 	go grc.Run(1, stopCh)
 	go grcc.Run(1, stopCh)
 	go pvgen.Run(1, stopCh)
-<<<<<<< HEAD
+	go statusSync.Run(1, stopCh)
 	go openApiSync.Run(1, stopCh)
-=======
-	go statusSync.Run(1, stopCh)
->>>>>>> fc4fbd7e
 
 	// verifys if the admission control is enabled and active
 	// resync: 60 seconds
